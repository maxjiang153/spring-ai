/*
 * Copyright 2023 - 2024 the original author or authors.
 *
 * Licensed under the Apache License, Version 2.0 (the "License");
 * you may not use this file except in compliance with the License.
 * You may obtain a copy of the License at
 *
 * https://www.apache.org/licenses/LICENSE-2.0
 *
 * Unless required by applicable law or agreed to in writing, software
 * distributed under the License is distributed on an "AS IS" BASIS,
 * WITHOUT WARRANTIES OR CONDITIONS OF ANY KIND, either express or implied.
 * See the License for the specific language governing permissions and
 * limitations under the License.
 */
package org.springframework.ai.bedrock.anthropic3;

import reactor.core.publisher.Flux;
import software.amazon.awssdk.services.bedrockruntime.model.Message;
import software.amazon.awssdk.services.bedrockruntime.model.StopReason;
import software.amazon.awssdk.services.bedrockruntime.model.Tool;
import software.amazon.awssdk.services.bedrockruntime.model.ToolConfiguration;
import software.amazon.awssdk.services.bedrockruntime.model.ToolInputSchema;
import software.amazon.awssdk.services.bedrockruntime.model.ToolResultBlock;
import software.amazon.awssdk.services.bedrockruntime.model.ToolResultContentBlock;
import software.amazon.awssdk.services.bedrockruntime.model.ToolResultStatus;
import software.amazon.awssdk.services.bedrockruntime.model.ToolSpecification;
import software.amazon.awssdk.services.bedrockruntime.model.ToolUseBlock;
import software.amazon.awssdk.services.bedrockruntime.model.ContentBlock;
import software.amazon.awssdk.services.bedrockruntime.model.ContentBlock.Type;
import software.amazon.awssdk.services.bedrockruntime.model.ConversationRole;

import java.util.ArrayList;
import java.util.HashSet;
import java.util.List;
import java.util.Set;

import org.springframework.ai.bedrock.BedrockConverseChatGenerationMetadata;
import org.springframework.ai.bedrock.api.BedrockConverseApi;
import org.springframework.ai.bedrock.api.BedrockConverseApi.BedrockConverseRequest;
import org.springframework.ai.bedrock.api.BedrockConverseApiUtils;
import org.springframework.ai.chat.model.ChatModel;
import org.springframework.ai.chat.model.ChatResponse;
import org.springframework.ai.chat.model.Generation;
import org.springframework.ai.chat.model.StreamingChatModel;
import org.springframework.ai.chat.prompt.ChatOptions;
import org.springframework.ai.chat.prompt.Prompt;
import org.springframework.ai.model.ModelDescription;
import org.springframework.ai.model.ModelOptionsUtils;
import org.springframework.ai.model.function.AbstractFunctionCallSupport;
import org.springframework.ai.model.function.FunctionCallbackContext;
import org.springframework.util.Assert;
import org.springframework.util.CollectionUtils;

/**
 * Java {@link ChatModel} and {@link StreamingChatModel} for the Bedrock Anthropic3 chat
 * generative model.
 *
 * @author Ben Middleton
 * @author Christian Tzolov
 * @author Wei Jiang
 * @since 1.0.0
 */
public class BedrockAnthropic3ChatModel
		extends AbstractFunctionCallSupport<Message, BedrockConverseRequest, ChatResponse>
		implements ChatModel, StreamingChatModel {

	private final String modelId;

	private final BedrockConverseApi converseApi;

	private final Anthropic3ChatOptions defaultOptions;

	public BedrockAnthropic3ChatModel(BedrockConverseApi converseApi) {
		this(converseApi,
				Anthropic3ChatOptions.builder().withTemperature(0.8f).withMaxTokens(500).withTopK(10).build());
	}

	public BedrockAnthropic3ChatModel(BedrockConverseApi converseApi, Anthropic3ChatOptions options) {
		this(Anthropic3ChatModel.CLAUDE_V3_SONNET.id(), converseApi, options);
	}

	public BedrockAnthropic3ChatModel(String modelId, BedrockConverseApi converseApi, Anthropic3ChatOptions options) {
		this(modelId, converseApi, options, null);
	}

	public BedrockAnthropic3ChatModel(String modelId, BedrockConverseApi converseApi, Anthropic3ChatOptions options,
			FunctionCallbackContext functionCallbackContext) {
		super(functionCallbackContext);

		Assert.notNull(modelId, "modelId must not be null.");
		Assert.notNull(converseApi, "BedrockConverseApi must not be null.");
		Assert.notNull(options, "Anthropic3ChatOptions must not be null.");

		this.modelId = modelId;
		this.converseApi = converseApi;
		this.defaultOptions = options;
	}

	@Override
	public ChatResponse call(Prompt prompt) {
		Assert.notNull(prompt, "Prompt must not be null.");

		var request = createBedrockConverseRequest(prompt);

		return this.callWithFunctionSupport(request);
	}

	@Override
	public Flux<ChatResponse> stream(Prompt prompt) {
		Assert.notNull(prompt, "Prompt must not be null.");

		var request = createBedrockConverseRequest(prompt);

		return converseApi.converseStream(request);
	}

	private BedrockConverseRequest createBedrockConverseRequest(Prompt prompt) {
		var request = BedrockConverseApiUtils.createBedrockConverseRequest(modelId, prompt, defaultOptions);

		ToolConfiguration toolConfiguration = createToolConfiguration(prompt);

		return BedrockConverseRequest.from(request).withToolConfiguration(toolConfiguration).build();
	}

	private ToolConfiguration createToolConfiguration(Prompt prompt) {
		Set<String> functionsForThisRequest = new HashSet<>();

		if (this.defaultOptions != null) {
			Set<String> promptEnabledFunctions = this.handleFunctionCallbackConfigurations(this.defaultOptions,
					!IS_RUNTIME_CALL);
			functionsForThisRequest.addAll(promptEnabledFunctions);
		}

		if (prompt.getOptions() != null) {
<<<<<<< HEAD
			if (prompt.getOptions() instanceof ChatOptions runtimeOptions) {
				Anthropic3ChatOptions updatedRuntimeOptions = ModelOptionsUtils.copyToTarget(runtimeOptions,
						ChatOptions.class, Anthropic3ChatOptions.class);

				Set<String> defaultEnabledFunctions = this.handleFunctionCallbackConfigurations(updatedRuntimeOptions,
						IS_RUNTIME_CALL);
				functionsForThisRequest.addAll(defaultEnabledFunctions);
			}
			else {
				throw new IllegalArgumentException("Prompt options are not of type ChatOptions: "
						+ prompt.getOptions().getClass().getSimpleName());
			}
=======
			Anthropic3ChatOptions updatedRuntimeOptions = ModelOptionsUtils.copyToTarget(prompt.getOptions(),
					ChatOptions.class, Anthropic3ChatOptions.class);
			request = ModelOptionsUtils.merge(updatedRuntimeOptions, request, AnthropicChatRequest.class);
>>>>>>> 067a33db
		}

		if (!CollectionUtils.isEmpty(functionsForThisRequest)) {
			return ToolConfiguration.builder().tools(getFunctionTools(functionsForThisRequest)).build();
		}

		return null;
	}

	private List<Tool> getFunctionTools(Set<String> functionNames) {
		return this.resolveFunctionCallbacks(functionNames).stream().map(functionCallback -> {
			var description = functionCallback.getDescription();
			var name = functionCallback.getName();
			String inputSchema = functionCallback.getInputTypeSchema();

			return Tool.builder()
				.toolSpec(ToolSpecification.builder()
					.name(name)
					.description(description)
					.inputSchema(ToolInputSchema.builder()
						.json(BedrockConverseApiUtils.convertObjectToDocument(ModelOptionsUtils.jsonToMap(inputSchema)))
						.build())
					.build())
				.build();
		}).toList();
	}

	@Override
	public ChatOptions getDefaultOptions() {
		return Anthropic3ChatOptions.fromOptions(this.defaultOptions);
	}

	@Override
	protected BedrockConverseRequest doCreateToolResponseRequest(BedrockConverseRequest previousRequest,
			Message responseMessage, List<Message> conversationHistory) {
		List<ToolUseBlock> toolToUseList = responseMessage.content()
			.stream()
			.filter(content -> content.type() == Type.TOOL_USE)
			.map(content -> content.toolUse())
			.toList();

		List<ToolResultBlock> toolResults = new ArrayList<>();

		for (ToolUseBlock toolToUse : toolToUseList) {
			var functionCallId = toolToUse.toolUseId();
			var functionName = toolToUse.name();
			var functionArguments = toolToUse.input().unwrap();

			if (!this.functionCallbackRegister.containsKey(functionName)) {
				throw new IllegalStateException("No function callback found for function name: " + functionName);
			}

			String functionResponse = this.functionCallbackRegister.get(functionName)
				.call(ModelOptionsUtils.toJsonString(functionArguments));

			toolResults.add(ToolResultBlock.builder()
				.toolUseId(functionCallId)
				.status(ToolResultStatus.SUCCESS)
				.content(ToolResultContentBlock.builder().text(functionResponse).build())
				.build());
		}

		// Add the function response to the conversation.
		Message toolResultMessage = Message.builder()
			.content(toolResults.stream().map(toolResult -> ContentBlock.fromToolResult(toolResult)).toList())
			.role(ConversationRole.USER)
			.build();
		conversationHistory.add(toolResultMessage);

		// Recursively call chatCompletionWithTools until the model doesn't call a
		// functions anymore.
		return BedrockConverseRequest.from(previousRequest).withMessages(conversationHistory).build();
	}

	@Override
	protected List<Message> doGetUserMessages(BedrockConverseRequest request) {
		return request.messages();
	}

	@Override
	protected Message doGetToolResponseMessage(ChatResponse response) {
		Generation result = response.getResult();

		var metadata = (BedrockConverseChatGenerationMetadata) result.getMetadata();

		return metadata.getMessage();
	}

	@Override
	protected ChatResponse doChatCompletion(BedrockConverseRequest request) {
		return converseApi.converse(request);
	}

	@Override
	protected Flux<ChatResponse> doChatCompletionStream(BedrockConverseRequest request) {
		throw new UnsupportedOperationException("Streaming function calling is not supported.");
	}

	@Override
	protected boolean isToolFunctionCall(ChatResponse response) {
		Generation result = response.getResult();
		if (result == null) {
			return false;
		}

		return StopReason.fromValue(result.getMetadata().getFinishReason()) == StopReason.TOOL_USE;
	}

	/**
	 * Anthropic3 models version.
	 */
	public enum Anthropic3ChatModel implements ModelDescription {

		/**
		 * anthropic.claude-3-sonnet-20240229-v1:0
		 */
		CLAUDE_V3_SONNET("anthropic.claude-3-sonnet-20240229-v1:0"),
		/**
		 * anthropic.claude-3-haiku-20240307-v1:0
		 */
		CLAUDE_V3_HAIKU("anthropic.claude-3-haiku-20240307-v1:0"),
		/**
		 * anthropic.claude-3-opus-20240229-v1:0
		 */
		CLAUDE_V3_OPUS("anthropic.claude-3-opus-20240229-v1:0");

		private final String id;

		/**
		 * @return The model id.
		 */
		public String id() {
			return id;
		}

		Anthropic3ChatModel(String value) {
			this.id = value;
		}

		@Override
		public String getModelName() {
			return this.id;
		}

	}

}<|MERGE_RESOLUTION|>--- conflicted
+++ resolved
@@ -133,24 +133,12 @@
 		}
 
 		if (prompt.getOptions() != null) {
-<<<<<<< HEAD
-			if (prompt.getOptions() instanceof ChatOptions runtimeOptions) {
-				Anthropic3ChatOptions updatedRuntimeOptions = ModelOptionsUtils.copyToTarget(runtimeOptions,
-						ChatOptions.class, Anthropic3ChatOptions.class);
-
-				Set<String> defaultEnabledFunctions = this.handleFunctionCallbackConfigurations(updatedRuntimeOptions,
-						IS_RUNTIME_CALL);
-				functionsForThisRequest.addAll(defaultEnabledFunctions);
-			}
-			else {
-				throw new IllegalArgumentException("Prompt options are not of type ChatOptions: "
-						+ prompt.getOptions().getClass().getSimpleName());
-			}
-=======
 			Anthropic3ChatOptions updatedRuntimeOptions = ModelOptionsUtils.copyToTarget(prompt.getOptions(),
 					ChatOptions.class, Anthropic3ChatOptions.class);
-			request = ModelOptionsUtils.merge(updatedRuntimeOptions, request, AnthropicChatRequest.class);
->>>>>>> 067a33db
+
+			Set<String> defaultEnabledFunctions = this.handleFunctionCallbackConfigurations(updatedRuntimeOptions,
+					IS_RUNTIME_CALL);
+			functionsForThisRequest.addAll(defaultEnabledFunctions);
 		}
 
 		if (!CollectionUtils.isEmpty(functionsForThisRequest)) {
