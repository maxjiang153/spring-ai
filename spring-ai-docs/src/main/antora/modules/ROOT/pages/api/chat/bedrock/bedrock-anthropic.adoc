= Bedrock Anthropic 2 Chat

NOTE: The Anthropic 2 Chat API is deprecated and replaced by the new Anthropic Claude 3 Message API.
Please use the xref:api/chat/bedrock/bedrock-anthropic3.adoc[Anthropic Claude 3 Message API] for new projects.

https://www.anthropic.com/product[Anthropic's Claude] is an AI assistant based on Anthropic’s research into training helpful, honest, and harmless AI systems.
The Claude model has the following high level features

* 200k Token Context Window: Claude boasts a generous token capacity of 200,000, making it ideal for handling extensive information in applications like technical documentation, codebase, and literary works.
* Supported Tasks: Claude's versatility spans tasks such as summarization, Q&A, trend forecasting, and document comparisons, enabling a wide range of applications from dialogues to content generation.
* AI Safety Features: Built on Anthropic's safety research, Claude prioritizes helpfulness, honesty, and harmlessness in its interactions, reducing brand risk and ensuring responsible AI behavior.

The https://aws.amazon.com/bedrock/claude[AWS Bedrock Anthropic Model Page] and https://docs.aws.amazon.com/bedrock/latest/userguide/what-is-bedrock.html[Amazon Bedrock User Guide] contains detailed information on how to use the AWS hosted model.

TIP: Anthropic’s Claude 2 and 3 models are also available directly on the Anthropic's own cloud platform.
Spring AI provides dedicated xref:api/chat/anthropic-chat.adoc[Anthropic Claude] client to access it.

== Prerequisites

Refer to the xref:api/bedrock.adoc[Spring AI documentation on Amazon Bedrock] for setting up API access.

=== Add Repositories and BOM

Spring AI artifacts are published in Spring Milestone and Snapshot repositories.   Refer to the xref:getting-started.adoc#repositories[Repositories] section to add these repositories to your build system.

To help with dependency management, Spring AI provides a BOM (bill of materials) to ensure that a consistent version of Spring AI is used throughout the entire project. Refer to the xref:getting-started.adoc#dependency-management[Dependency Management] section to add the Spring AI BOM to your build system.


== Auto-configuration

Add the `spring-ai-bedrock-ai-spring-boot-starter` dependency to your project's Maven `pom.xml` file:

[source,xml]
----
<dependency>
  <groupId>org.springframework.ai</groupId>
  <artifactId>spring-ai-bedrock-ai-spring-boot-starter</artifactId>
</dependency>
----

or to your Gradle `build.gradle` build file.

[source,gradle]
----
dependencies {
    implementation 'org.springframework.ai:spring-ai-bedrock-ai-spring-boot-starter'
}
----

TIP: Refer to the xref:getting-started.adoc#dependency-management[Dependency Management] section to add the Spring AI BOM to your build file.

=== Enable Anthropic Chat

By default the Anthropic model is disabled.
To enable it set the `spring.ai.bedrock.anthropic.chat.enabled` property to `true`.
Exporting environment variable is one way to set this configuration property:

[source,shell]
----
export SPRING_AI_BEDROCK_ANTHROPIC_CHAT_ENABLED=true
----

=== Chat Properties

The prefix `spring.ai.bedrock.aws` is the property prefix to configure the connection to AWS Bedrock.

[cols="3,3,1"]
|====
| Property | Description | Default

| spring.ai.bedrock.aws.region     | AWS region to use.  | us-east-1
| spring.ai.bedrock.aws.timeout    | AWS timeout to use. | 5m
| spring.ai.bedrock.aws.access-key | AWS access key.  | -
| spring.ai.bedrock.aws.secret-key | AWS secret key.  | -
|====

The prefix `spring.ai.bedrock.anthropic.chat` is the property prefix that configures the chat model implementation for Claude.

[cols="2,5,1"]
|====
| Property | Description | Default

<<<<<<< HEAD
| spring.ai.bedrock.anthropic.chat.enable | Enable Bedrock Anthropic chat model. Disabled by default | false
| spring.ai.bedrock.anthropic.chat.model  | The model id to use. See the https://github.com/spring-projects/spring-ai/blob/main/models/spring-ai-bedrock/src/main/java/org/springframework/ai/bedrock/anthropic/BedrockAnthropicChatModel.java[AnthropicChatModel] for the supported models.  | `anthropic.claude-v2`
| spring.ai.bedrock.anthropic.chat.options.temperature  | Controls the randomness of the output. Values can range over [0.0,1.0]  | AWS Bedrock default
| spring.ai.bedrock.anthropic.chat.options.maxTokens  | Specify the maximum number of tokens to use in the generated response. Note that the models may stop before reaching this maximum. This parameter only specifies the absolute maximum number of tokens to generate. We recommend a limit of 4,000 tokens for optimal performance. | AWS Bedrock default
=======
| spring.ai.bedrock.anthropic.chat.enabled | Enable Bedrock Anthropic chat model. Disabled by default | false
| spring.ai.bedrock.anthropic.chat.model  | The model id to use. See the https://github.com/spring-projects/spring-ai/blob/main/models/spring-ai-bedrock/src/main/java/org/springframework/ai/bedrock/anthropic/api/AnthropicChatBedrockApi.java[AnthropicChatModel] for the supported models.  | anthropic.claude-v2
| spring.ai.bedrock.anthropic.chat.options.temperature  | Controls the randomness of the output. Values can range over [0.0,1.0]  | 0.8
| spring.ai.bedrock.anthropic.chat.options.topP  | The maximum cumulative probability of tokens to consider when sampling.  | AWS Bedrock default
>>>>>>> 067a33db
| spring.ai.bedrock.anthropic.chat.options.topK  | Specify the number of token choices the generative uses to generate the next token.  | AWS Bedrock default
| spring.ai.bedrock.anthropic.chat.options.topP  | The maximum cumulative probability of tokens to consider when sampling.  | AWS Bedrock default
| spring.ai.bedrock.anthropic.chat.options.stopSequences  | Configure up to four sequences that the generative recognizes. After a stop sequence, the generative stops generating further tokens. The returned text doesn't contain the stop sequence.  | AWS Bedrock default
|====

Look at the https://github.com/spring-projects/spring-ai/blob/main/models/spring-ai-bedrock/src/main/java/org/springframework/ai/bedrock/anthropic/BedrockAnthropicChatModel.java[AnthropicChatModel] for other model IDs.
Supported values are: `anthropic.claude-instant-v1`, `anthropic.claude-v2` and `anthropic.claude-v2:1`.
Model ID values can also be found in the https://docs.aws.amazon.com/bedrock/latest/userguide/model-ids-arns.html[AWS Bedrock documentation for base model IDs].

TIP: All properties prefixed with `spring.ai.bedrock.anthropic.chat.options` can be overridden at runtime by adding a request specific <<chat-options>> to the `Prompt` call.

== Runtime Options [[chat-options]]

The https://github.com/spring-projects/spring-ai/blob/main/models/spring-ai-bedrock/src/main/java/org/springframework/ai/bedrock/anthropic/AnthropicChatOptions.java[AnthropicChatOptions.java] provides model configurations, such as temperature, topK, topP, etc.

On start-up, the default options can be configured with the `BedrockAnthropicChatModel(api, options)` constructor or the `spring.ai.bedrock.anthropic.chat.options.*` properties.

At run-time you can override the default options by adding new, request specific, options to the `Prompt` call.
For example to override the default temperature for a specific request:

[source,java]
----
ChatResponse response = chatModel.call(
    new Prompt(
        "Generate the names of 5 famous pirates.",
        AnthropicChatOptions.builder()
            .withTemperature(0.4)
        .build()
    ));
----

TIP: In addition to the model specific https://github.com/spring-projects/spring-ai/blob/main/models/spring-ai-bedrock/src/main/java/org/springframework/ai/bedrock/anthropic/AnthropicChatOptions.java[AnthropicChatOptions] you can use a portable https://github.com/spring-projects/spring-ai/blob/main/spring-ai-core/src/main/java/org/springframework/ai/chat/prompt/ChatOptions.java[ChatOptions] instance, created with the https://github.com/spring-projects/spring-ai/blob/main/spring-ai-core/src/main/java/org/springframework/ai/chat/prompt/ChatOptionsBuilder.java[ChatOptionsBuilder#builder()].

== Sample Controller

https://start.spring.io/[Create] a new Spring Boot project and add the `spring-ai-bedrock-ai-spring-boot-starter` to your pom (or gradle) dependencies.

Add a `application.properties` file, under the `src/main/resources` directory, to enable and configure the Anthropic chat model:

[source]
----
spring.ai.bedrock.aws.region=eu-central-1
spring.ai.bedrock.aws.timeout=1000ms
spring.ai.bedrock.aws.access-key=${AWS_ACCESS_KEY_ID}
spring.ai.bedrock.aws.secret-key=${AWS_SECRET_ACCESS_KEY}

spring.ai.bedrock.anthropic.chat.enabled=true
spring.ai.bedrock.anthropic.chat.options.temperature=0.8
spring.ai.bedrock.anthropic.chat.options.top-k=15
----

TIP: replace the `regions`, `access-key` and `secret-key` with your AWS credentials.

This will create a `BedrockAnthropicChatModel` implementation that you can inject into your class.
Here is an example of a simple `@Controller` class that uses the chat model for text generations.

[source,java]
----
@RestController
public class ChatController {

    private final BedrockAnthropicChatModel chatModel;

    @Autowired
    public ChatController(BedrockAnthropicChatModel chatModel) {
        this.chatModel = chatModel;
    }

    @GetMapping("/ai/generate")
    public Map generate(@RequestParam(value = "message", defaultValue = "Tell me a joke") String message) {
        return Map.of("generation", chatModel.call(message));
    }

    @GetMapping("/ai/generateStream")
	public Flux<ChatResponse> generateStream(@RequestParam(value = "message", defaultValue = "Tell me a joke") String message) {
        Prompt prompt = new Prompt(new UserMessage(message));
        return chatModel.stream(prompt);
    }
}
----

== Manual Configuration

The https://github.com/spring-projects/spring-ai/blob/main/models/spring-ai-bedrock/src/main/java/org/springframework/ai/bedrock/anthropic/BedrockAnthropicChatModel.java[BedrockAnthropicChatModel] implements the `ChatModel` and `StreamingChatModel` and uses the <<low-level-api>> to connect to the Bedrock Anthropic service.

Add the `spring-ai-bedrock` dependency to your project's Maven `pom.xml` file:

[source,xml]
----
<dependency>
    <groupId>org.springframework.ai</groupId>
    <artifactId>spring-ai-bedrock</artifactId>
</dependency>
----

or to your Gradle `build.gradle` build file.

[source,gradle]
----
dependencies {
    implementation 'org.springframework.ai:spring-ai-bedrock'
}
----

TIP: Refer to the xref:getting-started.adoc#dependency-management[Dependency Management] section to add the Spring AI BOM to your build file.

Next, create an https://github.com/spring-projects/spring-ai/blob/main/models/spring-ai-bedrock/src/main/java/org/springframework/ai/bedrock/anthropic/BedrockAnthropicChatModel.java[BedrockAnthropicChatModel] and use it for text generations:

[source,java]
----
BedrockConverseApi converseApi = new BedrockConverseApi(
    EnvironmentVariableCredentialsProvider.create(),
    Region.EU_CENTRAL_1.id(),
    Duration.ofMillis(1000L));

BedrockAnthropicChatModel chatModel = new BedrockAnthropicChatModel(converseApi,
    AnthropicChatOptions.builder()
        .withTemperature(0.6f)
        .withMaxTokens(100)
        .withTopK(10)
        .withTopP(0.8f)
        .withStopSequences(List.of("stop sequences"))
        .build());

ChatResponse response = chatModel.call(
    new Prompt("Generate the names of 5 famous pirates."));

// Or with streaming responses
Flux<ChatResponse> response = chatModel.stream(
    new Prompt("Generate the names of 5 famous pirates."));
----<|MERGE_RESOLUTION|>--- conflicted
+++ resolved
@@ -79,18 +79,10 @@
 [cols="2,5,1"]
 |====
 | Property | Description | Default
-
-<<<<<<< HEAD
-| spring.ai.bedrock.anthropic.chat.enable | Enable Bedrock Anthropic chat model. Disabled by default | false
+| spring.ai.bedrock.anthropic.chat.enabled | Enable Bedrock Anthropic chat model. Disabled by default | false
 | spring.ai.bedrock.anthropic.chat.model  | The model id to use. See the https://github.com/spring-projects/spring-ai/blob/main/models/spring-ai-bedrock/src/main/java/org/springframework/ai/bedrock/anthropic/BedrockAnthropicChatModel.java[AnthropicChatModel] for the supported models.  | `anthropic.claude-v2`
 | spring.ai.bedrock.anthropic.chat.options.temperature  | Controls the randomness of the output. Values can range over [0.0,1.0]  | AWS Bedrock default
 | spring.ai.bedrock.anthropic.chat.options.maxTokens  | Specify the maximum number of tokens to use in the generated response. Note that the models may stop before reaching this maximum. This parameter only specifies the absolute maximum number of tokens to generate. We recommend a limit of 4,000 tokens for optimal performance. | AWS Bedrock default
-=======
-| spring.ai.bedrock.anthropic.chat.enabled | Enable Bedrock Anthropic chat model. Disabled by default | false
-| spring.ai.bedrock.anthropic.chat.model  | The model id to use. See the https://github.com/spring-projects/spring-ai/blob/main/models/spring-ai-bedrock/src/main/java/org/springframework/ai/bedrock/anthropic/api/AnthropicChatBedrockApi.java[AnthropicChatModel] for the supported models.  | anthropic.claude-v2
-| spring.ai.bedrock.anthropic.chat.options.temperature  | Controls the randomness of the output. Values can range over [0.0,1.0]  | 0.8
-| spring.ai.bedrock.anthropic.chat.options.topP  | The maximum cumulative probability of tokens to consider when sampling.  | AWS Bedrock default
->>>>>>> 067a33db
 | spring.ai.bedrock.anthropic.chat.options.topK  | Specify the number of token choices the generative uses to generate the next token.  | AWS Bedrock default
 | spring.ai.bedrock.anthropic.chat.options.topP  | The maximum cumulative probability of tokens to consider when sampling.  | AWS Bedrock default
 | spring.ai.bedrock.anthropic.chat.options.stopSequences  | Configure up to four sequences that the generative recognizes. After a stop sequence, the generative stops generating further tokens. The returned text doesn't contain the stop sequence.  | AWS Bedrock default
